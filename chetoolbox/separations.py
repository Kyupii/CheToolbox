import numpy as np
import numpy.typing as npt
from typing import Callable
from matplotlib import pyplot as plt
import common

def psi_solver(x: list, K: list, psi: float, tol: float = 0.01) -> common.SolutionObj[float, npt.NDArray, npt.NDArray, float, int]:
  '''
  Iteratively solves for the vapor/liquid output feed ratio psi (Ψ) of a multi-component fluid stream.  
  
  Parameters
  ----------
  x : list
    Component mole fractions of the liquid input feed (unitless). Must sum to 1.
  K : list
    Equalibrium constant for each component at specific temperature and pressure (units vary). Length must equal x.
  psi : float
    Initial value of psi to begin iterating on (unitless). Must be 0 <= psi <= 1.
  tol : float
    Largest error value to stop iterating and return.

  Returns
  ----------
  psi : float
    Converged vapor/liquid output feed ratio psi (Ψ) (unitless).
  x_out : NDArray
    Component mole fractions of the output liquid stream (unitless). 
  y_out : NDArray
    Component mole fractions of the output vapor stream (unitless).
  error : float
    Error at the final iteration.
  i : int
    Number of iterations to calculate to the specified tolerance.
  '''
  x = np.atleast_1d(x)
  K = np.atleast_1d(K)
  def f(psi):
    return np.sum( (x * (1 - K)) / (1 + psi * (K - 1)) )
  def f_prime(psi):
    return np.sum( (x * (1 - K)**2) / (1 + psi * (K - 1))**2)
  def psi_next(psi):
    return psi - (f(psi) / f_prime(psi))
  def error(psi):
    return np.abs(f(psi))
  
  i = 0
  while error(psi) > tol:
    psi = psi_next(psi)
    i += 1
  x_out = x / (1 + psi * (K - 1))
  y_out = (x * K) / (1 + psi * (K - 1))
  return common.SolutionObj(psi = psi, x_out = x_out, y_out = y_out, error = error(psi), i = i)

def bubble_point_stepper(x: list, K: list) -> common.SolutionObj[float, npt.NDArray, float]:
  '''
  Intended to be used with a DePriester Chart. Calculates the vapor mole fractions & associated error, then proposes a new temperature on the DePriester chart to try.

  Parameters
  ----------
  x : list
    Component mole fractions of the liquid mixture (unitless). Must sum to 1.
  K : list
    Component equilibrium constants


  Returns
  ----------
  err : float
    associated error of the proposed bubble point temperature
  y : list
    list of vapor mole fractions based on equilibrium constants

  '''
  x = np.atleast_1d(x)
  K = np.atleast_1d(K)
  y = x * K
  err = np.sum(y) - 1 
  return common.SolutionObj(y = y, err = err)

def dew_point_stepper(y: list, K: list) -> common.SolutionObj[float, npt.NDArray, float]:
  '''
  Intended to be used with a DePriester Chart. Calculates the vapor mole fractions & associated error, then proposes a new temperature on the DePriester chart to try.

  Parameters
  ----------
  y : list
    Component mole fractions of the vapor mixture (unitless). Must sum to 1.
  K : list
    Component equilibrium constants


  Returns
  ----------
  err : float
    associated error of the proposed dew point temperature
  x : list
    list of liquid mole fractions based on equilibrium constants

  '''
  y = np.atleast_1d(x)
  K = np.atleast_1d(K)
  x = y / K
  err = np.sum(x) - 1 
  return common.SolutionObj(x = x, err = err)

def bubble_point_antoine(x: list, ant_coeff: npt.NDArray, P: float, tol: float = .05) -> common.SolutionObj[float, npt.NDArray, npt.NDArray, npt.NDArray, float, int]:
  '''
  Iteratively solves for the bubble point temperature of a multi-component liquid mixture.

  Parameters
  ----------
  x : list
    Component mole fractions of the liquid mixture (unitless). Must sum to 1.
  ant_coeff : NDArray
    Components' coefficients for the Antoine Equation of State (unitless). Shape must be N x 3.
  P : float
    Ambient pressure of the liquid mixture in mmHg (millimeters of mercury).
  tol : float
    Largest error value to stop iterating and return.

  Returns
  ----------
  bubbleT : float
    Temperature of the liquid mixture's bubble point in C (Celcius).
  Pvap : NDArray
    Vapor pressure for each component at the bubble point temperature in mmHg (millimeters of mercury). 
  K : NDArray
    Equalibrium constant for each component at the stated pressure and bubble point temperature (units vary). 
  y : NDArray
    Component mole fractions of the first bubble of vapor (unitless).
  error : float
    Error at the final iteration.
  i : int
    Number of iterations to calculate to the specified tolerance.
  '''
  x = np.atleast_1d(x)
  ant_coeff = np.atleast_1d(ant_coeff).reshape(-1, 3)
  boil_points = common.antoine_T(ant_coeff, P)

  def TtoY(T):
    Pvap = common.antoine_P(ant_coeff, T)
    k = Pvap / P
    y = np.c_[x] * k
    return Pvap, k, y
  
  def err(T):
    _, _, y = TtoY(T)
    return np.sum(y, axis=0, keepdims=True) - 1.
  
  bubbleT, error, i = common.err_reduc_iterative(err, [np.max(boil_points), np.min(boil_points)], tol)
  bubbleT = bubbleT[0]; error = error[0]

  Pvap, k, y = TtoY(bubbleT)
  return common.SolutionObj(bubbleT = bubbleT, Pvap = Pvap, k = k, y = y, error = error, i = i)

def dew_point_antoine(y: list, ant_coeff: npt.NDArray, P: float, tol: float = .05) -> common.SolutionObj[float, npt.NDArray, npt.NDArray, npt.NDArray, float, int]:
  '''
  Iteratively solves for the dew point temperature of a multi-component vapor mixture.

  Parameters
  ----------
  y : list
    Component mole fractions of the vapor mixture (unitless). Must sum to 1.
  ant_coeff : NDArray
    Components' coefficients for the Antoine Equation of State (unitless). Shape must be N x 3.
  P : float
    Ambient pressure of the vapor mixture in mmHg (millimeters of mercury).
  tol : float
    Largest error value to stop iterating and return.

  Returns
  ----------
  dewT : float
    Temperature of the vapor mixture's dew point in C (Celcius).
  Pvap : NDArray
    Vapor pressure for each component at the dew point temperature in mmHg (millimeters of mercury). 
  K : NDArray
    Equalibrium constant for each component at the stated pressure and dew point temperature (units vary). 
  x : NDArray
    Component mole fractions of the first dew of liquid (unitless).
  error : float
    Error at the final iteration.
  i : int
    Number of iterations to calculate to the specified tolerance.
  '''
  y = np.atleast_1d(y)
  ant_coeff = np.atleast_1d(ant_coeff).reshape(-1, 3)
  boil_points = common.antoine_T(ant_coeff, P)

  def TtoX(T):
    Pvap = common.antoine_P(ant_coeff, T)
    k = Pvap / P
    x = np.c_[y] / k
    return Pvap, k, x
  
  def err(T):
    _, _, x = TtoX(T)
    return np.sum(x, axis=0, keepdims=True) - 1.
  
  dewT, error, i = common.err_reduc_iterative(err, [np.max(boil_points), np.min(boil_points)], tol)
  dewT = dewT[0]; error = error[0]
  
  Pvap, k, y = TtoX(dewT)
  return common.SolutionObj(dewT = dewT, Pvap = Pvap, k = k, y = y, error = error, i = i)

def liq_frac_subcooled(Cpl: float, heatvap: float, Tf: float, Tb: float) -> float:
  '''
  Calculates the liquid fraction of a subcooled binary liquid mixture feed.

  Parameters:
  -----------
  Cpl : float
    Specific heat of the liquid feed in J/mol*K (joules per mole Kelvin).
  heatvap : float
    Heat of vaporization of the liquid feed in J/mol (joules per mole).
  Tf : float
    Temperature of the liquid feed in K (Kelvin).
  Tb : float
    Bubble temperature of the liquid feed in K (Kelvin).

  Returns:
  -----------
  q : float
    Liquid fraction of the feed (unitless).
  '''
  return 1. + Cpl * (Tb - Tf) / heatvap

def liq_frac_superheated(Cpv: float, heatvap: float, Tf: float, Td: float) -> float:
  '''
  Calculates the liquid fraction of a superheated binary vapor mixture feed.

  Parameters:
  -----------
  Cpv : float
    Specific heat of the vapor feed in J/mol*K (joules per mole Kelvin).
  heatvap : float
    Heat of vaporization of the vapor feed in J/mol (joules per mole).
  Tf : float
    Temperature of the vapor feed in K (Kelvin).
  Td : float
    Dew temperature of the vapor feed in K (Kelvin).

  Returns:
  -----------
  q : float
    Liquid fraction of the feed (unitless).
  '''
  return -Cpv * (Tf - Td) / heatvap

def eq_curve_estim(points: npt.NDArray, alpha: float = None) -> common.EqualibEq:
  '''
  Estimates an equalibrium curve for a binary mixture. Assumes constant equalibrium ratio (K1 / K2) between the two species.

  Parameters:
  -----------
  points : NDArray
    Points on an equalibrium curve. Bounded (0, 1). Shape must be N x 2.
      Ex) np.array([ [.2, .1], [.3, .23], [.4, .5] ])
  alpha : float (Optional)
    Relative volatility of the two species equalibrium constants (K) (unitless). Takes priority over point-based estimation.

  Returns:
  -----------
  equalibrium_curve : EqualibEq
    Equation for an equalibrium curve of a binary mixture.
  '''
  points = np.atleast_1d(points).reshape((-1, 2))
  if alpha is None:
    alpha = np.average( points[:, 1] * (1. - points[:, 0]) / (points[:, 0] * (1. - points[:, 1])) )
  return common.EqualibEq(alpha)

def mccabe_thiel_feedline(q: float, xf: float) -> common.LinearEq:
  '''
  Calculates the feed line on a McCabe Thiel Diagram for a binary mixture distilation column. Assumes equal molar heats of vaporization.

  Parameters:
  -----------
  q : float
    The liquid fraction of the incoming feed. Should be 1. when the feed is saturated liquid (vaporless / at its bubble point). Should be 0. when the feed is saturated vapor (liquidless / at its dew point).
  xf : float
    Liquid fraction of the feed's lower boiling boint species (unitless).
  
  Returns:
  -----------
  feedline : LinearEq
    Feed line of a McCabe Thiel Diagram.
  '''
  if q == 1:
    feedline = common.vertical_line(xf)
  else:
    m = -q / (1. - q)
    feedline = common.point_slope((xf, xf), m)
  return feedline

def mccabe_thiel_otherlines(feedline: common.LinearEq, eq_feedpoint: tuple, xd: float, xb: float, Rmin_mult: float = 1.2) -> common.SolutionObj[common.LinearEq, common.LinearEq, tuple[float, float], float]:
  '''
  Calculates the rectifying and stripping operating lines of a McCabe Thiel Diagram for a binary mixture distilation column. Assumes equal molar heats of vaporization.

  Parameters:
  -----------
  feedline : LinearEq
    Feed line of a McCabe Thiel Diagram.
  eq_feedpoint : tuple
    Point of intersection between the feed line and the equalibrium line on a McCabe Thiel Diagram (unitless, unitless). Bounded [0, 1]. Length must equal 2.
  xd : float
    Liquid fraction of the distilate's lower boiling boint species (unitless).
  xb : float
    Liquid fraction of the bottoms' lower boiling boint species (unitless).
  Rmin_mult : float
    Factor by which to excede the minimum reflux ratio, Rmin (unitless). Typical reflux ratios are between 1.05 and 1.3 times Rmin. Bounded (1, inf).

  Returns:
  -----------
  rectifyline : LinearEq
    Rectifying section operating line of a McCabe Thiel Diagram.
  stripline : LinearEq
    Stripping section operating line of a McCabe Thiel Diagram.
  feedpoint : tuple
    Point of intersection between the feed line and the equalibrium line of a McCabe Thiel Diagram (unitless, unitless).
  Rmin : float
    Minimum reflux ratio of the rectifying section (unitless).
  R : float
    Reflux ratio of the rectifying section (unitless).
  '''
  # "distilate to feed at equalibrium" line
  eq_rectifyline = common.point_conn(eq_feedpoint, (xd, xd))

  # "distilate to feedpoint" line
  Rmin = eq_rectifyline.m / (1. - eq_rectifyline.m)
  R = Rmin_mult * Rmin
  m = R / (1. + R)
  rectifyline = common.point_slope((xd, xd), m)

  # feedpoint
  feedpoint = common.linear_intersect(feedline, rectifyline)

  # bottoms to feed point
  stripline = common.point_conn(feedpoint, (xb, xb))
  return common.SolutionObj(rectifyline = rectifyline, stripline = stripline, feedpoint = feedpoint, Rmin = Rmin, R = R)

def mccabe_thiel_full_est(eq_curve: common.EqualibEq, feedline: common.LinearEq, xf: float, xd: float, xb: float, Rmin_mult: float = 1.2, tol: float = .00001, PLOTTING_ENABLED = False) -> common.SolutionObj[float, float, float, float]:
  '''
  Calculates the reflux ratio and ideal stages of a binary mixture distilation column, as well as thier ideal minimums. Uses a McCabe Thiel diagram and assumes equal molar heats of vaporization.

  Parameters:
  -----------
  equalibrium_curve : EqualibEq
    Equation for an equalibrium curve of a binary mixture.
  feedline : LinearEq
    Feed line of a McCabe Thiel Diagram.
  xf : float
    Liquid fraction of the feed's lower boiling boint species (unitless).
  xd : float
    Liquid fraction of the distilate's lower boiling boint species (unitless).
  xb : float
    Liquid fraction of the bottoms' lower boiling boint species (unitless).
  Rmin_mult : float
    Factor by which to excede the minimum reflux ratio, Rmin (unitless). Typical reflux ratios are between 1.05 and 1.3 times Rmin. Bounded (1, inf).
  tol : float
    Largest error value to stop iterating and return.

  Returns:
  -----------
  Rmin : float
    Minimum reflux ratio of the rectifying section (unitless).
  R : float
    Reflux ratio of the rectifying section (unitless).
  min_stages : float
    Minimum number of ideal stages (includes reboiler and partial condenser if applicable).
  ideal_stages : float
    Number of ideal stages (includes reboiler and partial condenser if applicable).
  '''

  def err(x):
    return eq_curve.eval(x) - feedline.eval(x)
  if np.isnan(feedline.m):
    x = xf
  else:
    x, _, _ = common.err_reduc_iterative(err, [xb, xd], tol)
    x = x[0]
  
  eq_feedpoint = (x, eq_curve.eval(x))
  rectifyline, stripline, feedpoint, Rmin, R = mccabe_thiel_otherlines(feedline, eq_feedpoint, xd, xb, Rmin_mult).unpack()

  y_reflect = common.LinearEq(1., 0.)
  min_stages = common.curve_bouncer(eq_curve, y_reflect, xd, xb)

  y_operlines = common.PiecewiseEq((stripline, rectifyline), (feedpoint[0],))

  linestograph = []
  def x_graphcapture(x):
    y = eq_curve.eval(x)
    linestograph.append(common.point_separsort((x, y), (x, y_operlines.eval(x))))
    return x
  def y_graphcapture(y):
    x = y_operlines.inv(y)
    linestograph.append(common.point_separsort((x, y), (eq_curve.inv(y), y)))
    return y
  
  ideal_stages = common.curve_bouncer(eq_curve, y_operlines, xd, xb, x_graphcapture, y_graphcapture)

  if PLOTTING_ENABLED:
    fig, ax = plt.subplots(); ax.set_title("McCabe Thiel Diagram")
    plt.xlim(0, 1); plt.ylim(0, 1)
    ax.plot([xf]*200, np.linspace(0., eq_curve.eval(xf), 200), "k")
    ax.plot([xb]*200, np.linspace(0., eq_curve.eval(xb), 200), "k")
    ax.plot([xd]*200, np.linspace(0., eq_curve.eval(xd), 200), "k")
    ax.plot(np.linspace(0., 1., 200), np.linspace(0., 1., 200), "k")
    ax.plot(np.linspace(0., 1., 200), eq_curve.eval(np.linspace(0., 1., 200)), "g")
    ax.plot(np.linspace(eq_feedpoint[0], xf, 200), feedline.eval(np.linspace(eq_feedpoint[0], xf, 200)), "m")
    ax.plot(np.linspace(xb, xd, 200), y_operlines.eval(np.linspace(xb, xd, 200)), "b")
    for dom, vals in linestograph:
      ax.plot(dom, vals, "r")
    # ax.plot(eq_feedpoint[0], eq_feedpoint[1], 'o'); ax.plot(feedpoint[0], feedpoint[1], 'o')

  return common.SolutionObj(Rmin = Rmin, R = R, min_stages = min_stages, ideal_stages = ideal_stages)

def binary_feed_split(F: float, xf: float, xd: float, xb: float, R: float = None, q: float = None) -> tuple[float, float, float | None, float | None, float | None, float | None]:
  '''
  Calculates the distilate and bottom flowrates out of a binary mixture distilation column. Optionally calculates the internal flows between the feed tray, rectifying, and stripping sections of the distilation column.

  Parameters:
  -----------
  F : float
    Feed molar flowrate in kmol/hr (kilomoles per hour).
  xf : float
    Liquid fraction of the lower boiling boint species in the feed (unitless).
  xd : float
    Liquid fraction of the lower boiling boint species in the distilate (unitless).
  xb : float
    Liquid fraction of the lower boiling boint species in the bottoms (unitless).
  R : float (Optional)
    Reflux ratio of the rectifying section (unitless).
  q : float (Optional)
    The liquid fraction of the incoming feed. Should be 1. when the feed is saturated liquid (vaporless / at its bubble point). Should be 0. when the feed is saturated vapor (liquidless / at its dew point).

  Returns:
  -----------
  D : float
    Distilate molar flowrate in kmol/hr (kilomoles per hour).
  B : float
    Bottoms molar flowrate in kmol/hr (kilomoles per hour).
  V : float
    Vapor molar flowrate from the feed tray to the rectifying section in kmol/hr (kilomoles per hour).
  L : float
    Liquid molar flowrate from the rectifying section to the feed tray in kmol/hr (kilomoles per hour).
  Vprime : float
    Vapor molar flowrate from the stripping section to the feed tray in kmol/hr (kilomoles per hour).
  Lprime : float
    Liquid molar flowrate from the feed tray to the stripping section in kmol/hr (kilomoles per hour).
  '''
  D = F*(xf - xd)/(xd - xb)
  B = F - D
  V = None; Vprime = None
  L = None; Lprime = None
  if R != None:
    V = D * (1. + R)
    L = V - D
    if q != None:
      Vprime = V - F*(1. - q)
      Lprime = Vprime + B

  return D, B, V, L, Vprime, Lprime

def ponchon_savarit_enthalpylines(props: npt.NDArray) -> tuple[common.LinearEq, common.LinearEq]:
  '''
  Calculates the liquid and vapor enthalpy lines on a Pochon Savarit diagram for a binary mixture distilation column.

  Parameters:
  -----------
  props : NDArray
    Chemical properties of the compounds being analyzed. Shape must be 2 x 3.
      Ex) np.array([Boiling Point Temperature (K), Average Molar Heat Capactity (kJ/mol*C), Molar Heat of Vaporization (kJ/mol) ])
  
  Returns:
  -----------
  liqlineH : LinearEq
    Enthalpy concentration line of a binary mixture in the liquid phase on a Pochon Savarit diagram.
  vaplineH : LinearEq
    Enthalpy concentration line of a binary mixture in the vapor phase on a Pochon Savarit diagram.
  '''
  props = np.atleast_1d(props).reshape((-1, 3))
  if props[0, 0] > props[1, 0]:
    props = props[::-1]
  liqlineH = common.point_conn((1., 0.), (0., props[1, 1] * (props[1, 0] - props[0, 0])))
  vaplineH = common.point_conn((1., props[0, 2]), (0., props[1, 1] * (props[1, 0] - props[0, 0]) + props[1, 2]))

  return liqlineH, vaplineH

def ponchon_savarit_tieline(liqlineH: common.LinearEq, vaplineH: common.LinearEq, xf: float, yf: float, xd: float, xb: float, Rmin_mult: float = 1.2) -> common.SolutionObj[common.LinearEq, float, float, float, float]:
  '''
  Calculates the tieline and Rmin of a Pochon Savarit diagram for a binary mixture distilation column.

  Parameters:
  -----------
  liqlineH : LinearEq
    Enthalpy concentration line of a binary mixture in the liquid phase on a Pochon Savarit diagram.
  vaplineH : LinearEq
    Enthalpy concentration line of a binary mixture in the vapor phase on a Pochon Savarit diagram.
  x_f* : float
    Liquid fraction of the lower boiling boint species in the feed (unitless). Corresponding x-value of yf on the equalibrium curve.
  y_f* : float
    Vapor fraction of the lower boiling boint species in the feed (unitless). Corresponding y-value of xf on the equalibrium curve.
  xd : float
    Liquid fraction of the lower boiling boint species in the distilate (unitless).
  xb : float
    Liquid fraction of the lower boiling boint species in the bottoms (unitless).
  Rmin_mult : float
    Factor by which to excede the minimum reflux ratio, Rmin (unitless). Typical reflux ratios are between 1.05 and 1.3 times Rmin. Bounded (1, inf).

  Returns:
  -----------
  tieline : LinearEq
    Tie line of a Pochon Savarit diagram, which connects the feedpoint, x_f*, y_f*, P', and B' points.
  Rmin : float
    Minimum reflux ratio of the rectifying section (unitless).
  R : float
    Reflux ratio of the rectifying section (unitless).
  Hd : float
    Total enthalpy of the lower boiling point species at dew point plus the condenser's heat duty divided by the distilate flowrate 
  Hb : float
    Total enthalpy of the higher boiling point species at dew point plus the condenser's heat duty divided by the distilate flowrate 
  '''
  eq_tieline = common.point_conn((xf, liqlineH.eval(xf)), (yf, vaplineH.eval(yf))) # tieline for Rmin
  hd = liqlineH.eval(xd)
  hv1 = vaplineH.eval(xd)
  eq_hdqcd = eq_tieline.eval(xd)
  Rmin = (eq_hdqcd - hv1) / (hv1 - hd)
  R = Rmin  * Rmin_mult
  Hd = R * (hv1 - hd) + hv1
  tieline = common.point_conn((xf, liqlineH.eval(xf)), (xd, Hd)) # tieline for real R, not Rmin
  Hb = tieline.eval(xb)

  return common.SolutionObj(tieline = tieline, Rmin = Rmin, R = R, Hd = Hd, Hb = Hb)

def ponchon_savarit_full_est(eq_curve: common.EqualibEq, liqlineH: common.LinearEq, vaplineH: common.LinearEq, Fpoint: tuple[float, float], q: bool | float, xd: float, xb: float, Rmin_mult: float, tol: float = .00001, PLOTTING_ENABLED = False) -> common.SolutionObj[common.LinearEq, float, float, float, float]:
  '''
  Calculates the liquid and vapor enthalpy lines on a Pochon Savarit diagram for a binary mixture distilation column.

  Parameters:
  -----------
  eq_curve : EqualibEq
    Equation for an equalibrium curve of a binary mixture.
  liqlineH : LinearEq
    Enthalpy concentration line of a binary mixture in the liquid phase on a Pochon Savarit diagram.
  vaplineH : LinearEq
    Enthalpy concentration line of a binary mixture in the vapor phase on a Pochon Savarit diagram.
  Fpoint : tuple[float, float]
    Cooridinates of the feed point on the Pochon Savarit diagram in (mol fraction (unitless), enthalpy (J/mol)) (unitless, Joules per mole).
  q : bool | float
    The liquid fraction of the incoming feed. Should be True or 1. when the feed is saturated liquid (vaporless / at its bubble point). Should be False or 0. when the feed is saturated vapor (liquidless / at its dew point).
  xd : float
    Liquid fraction of the lower boiling boint species in the distilate (unitless).
  xb : float
    Liquid fraction of the lower boiling boint species in the bottoms (unitless).
  Rmin_mult : float
    Factor by which to excede the minimum reflux ratio, Rmin (unitless). Typical reflux ratios are between 1.05 and 1.3 times Rmin. Bounded (1, inf).
  tol : float
    Largest error value to stop iterating and return.

  Returns:
  -----------
  Rmin : float
    Minimum reflux ratio of the rectifying section (unitless).
  R : float
    Reflux ratio of the rectifying section (unitless).
  min_stages : float
    Minimum number of ideal stages (includes reboiler and partial condenser if applicable).
  ideal_stages : float
    Number of ideal stages (includes reboiler and partial condenser if applicable).
  '''
  if type(q) == bool or q == 0. or q == 1.: # saturated liq / vap feed
    if q:
      xf = Fpoint[0]
      yf = eq_curve.eval(xf)
    else:
      yf = Fpoint[0]
      xf = eq_curve.inv(yf)
  else: # iteratively solve for x_f* and y_f* of the feed
    # take q as good estimate for the feedline's slope
    xf, _ = common.linear_intersect(common.point_slope(Fpoint, q), liqlineH)
    yf = eq_curve.eval(xf)
    q_alt = common.point_conn(Fpoint, (yf, vaplineH.eval(yf))).m
    tieslopes = np.array([q, q_alt])

    def error(q):
      xf, _ = common.linear_intersect(common.point_slope(Fpoint, q), liqlineH)
      return 1. - (xf + eq_curve.eval(xf))
    
    tieslope, _, _ = common.err_reduc_iterative(error, tieslopes, tol)
    xf, _ = common.linear_intersect(common.point_slope(Fpoint, tieslope), liqlineH)
    xf = xf[0]
    yf = eq_curve.eval(xf)
  
  tieline, Rmin, R, Hp, Hb = ponchon_savarit_tieline(liqlineH, vaplineH, xf, yf, xd, xb, Rmin_mult).unpack()

  def y_transform(y):
    return vaplineH.eval(liqlineH.inv(y))

  min_stages = common.curve_bouncer(vaplineH, liqlineH, xd, xb, eq_curve.inv, y_transform)
  
  global linestograph
  linestograph = []
  def y_transform(y):
    x = liqlineH.inv(y)
    if x > Fpoint[0]:
      connectpoint = (xd, Hp)
    else:
      connectpoint = (xb, Hb)
    line = common.point_conn( (x, y), connectpoint)
    xnext, ynext = common.linear_intersect(line, vaplineH)
    if PLOTTING_ENABLED:
      if x > Fpoint[0]:
        plot1 = common.point_separsort((x, line.eval(x)), connectpoint)
      else:
        plot1 = common.point_separsort((xnext, line.eval(xnext)), connectpoint)
      plot2 = common.point_separsort((x, y), (eq_curve.eval(x), vaplineH.eval(eq_curve.eval(x))))
      linestograph.extend([plot1, plot2])
    return ynext
  
  ideal_stages = common.curve_bouncer(vaplineH, liqlineH, xd, xb, eq_curve.inv, y_transform)

  if PLOTTING_ENABLED:
    fig, ax = plt.subplots(); ax.set_title("Pochon Savarit Diagram")
    plt.xlim(0, 1); plt.ylim(Hb * 1.1, Hp * 1.1)
    x = np.linspace(0., 1., 200)
    ax.plot([xf]*200, np.linspace(Hb * 1.1, Hp * 1.1, 200), "k")
    ax.plot([xb]*200, np.linspace(Hb * 1.1, Hp * 1.1, 200), "k")
    ax.plot([xd]*200, np.linspace(Hb * 1.1, Hp * 1.1, 200), "k")
    ax.plot(x, liqlineH.eval(x), "g")
    ax.plot(x, vaplineH.eval(x), "g")
    ax.plot(np.linspace(xb, xd, 200), tieline.eval(np.linspace(xb, xd, 200)), "y")
    for i, domsvals in enumerate(linestograph):
      ax.plot(*domsvals, "rb"[i%2])
    
  return common.SolutionObj(tieline = tieline, Rmin = Rmin, R = R, min_stages = min_stages, ideal_stages = ideal_stages)

def lost_work(inlet: npt.NDArray, outlet: npt.NDArray, Q: npt.NDArray, T_s: npt.NDArray, T_0: float,  W_s: float = 0) -> float:
  '''
  Solves for the lost work of a separation process via thermodynamic analysis.  
  
  Parameters
  ----------
  inlet : NDArray
    The thermodynamic properties of the inlet stream in J/mol (Joules per mole), must be ordered as [n: molar flowrate of component, h: enthalpy of component, s: entropy of component] Shape must be N x 3.
      Ex) np.array([n1, h1, s1], [n2, h2, s2], [n3, h3, s3])
  outlet : NDArray
    The thermodynamic properties of the outlet stream in J/mol (Joules per mole), must be ordered as [n: molar flowrate of component, h: enthalpy of component, s: entropy of component] Shape must be N x 3.
      Ex) np.array([n1, h1, s1], [n2, h2, s2], [n3, h3, s3])
  Q : NDArray
    The reboiler and condenser heat duties in J (Joules). Shape must be 1 x 2.
      Ex) np.array([Q_reboiler, Q_condenser])
  T_s : NDArray
    Temperature of steam and cooling water in K (Kelvin).
      Ex) np.array([T_steam, T_CW])
  T_0 : float
    Temperature of surroundings in K (Kelvin).
  W_s : float
    Shaft work in Joules.

  Returns
  ----------
  LW : float
    Lost work in J/mol (Joules per mole).
  '''
  inlet = np.atleast_1d(inlet).reshape(-1,3)
  outlet = np.atleast_1d(outlet).reshape(-1,3)
  Q = np.atleast_1d(Q)
  T_s = np.atleast_1d(T_s)
  def b(h,s):
    return h - T_0 * s
  return np.sum(inlet[:,0] * b(inlet[:,1], inlet[:,2]) + Q[0] * (1 - T_0/T_s[0]) + W_s) - np.sum(outlet[:,0] * b(outlet[:,1], outlet[:,2]) + Q[1] * (1 - T_0/T_s[1]) + W_s)

def multicomp_feed_split_est(F_i: npt.NDArray, MW: npt.NDArray, keys: tuple[int, int], spec: tuple[float, float]) -> tuple[npt.NDArray, npt.NDArray]:
  '''
  Estimates the distilate and bottoms outflowrates of a multi-component distilation column.
  
  Parameters:
  -----------
  F_i : NDArray
    Molar flowrate of each input feed species. Shape must be N.
      Ex) np.array([[448., 58.12], [36., 72.15], [23., 86.17], [39.1, 100.21], [272.2, 114.23], [31., 128.2]])
  MW : NDArray
    Molecular weight in g/mol (grams per mole) of each input feed species. Length must be N.
      Ex) np.array([[448., 58.12], [36., 72.15], [23., 86.17], [39.1, 100.21], [272.2, 114.23], [31., 128.2]])
  keys : tuple[int, int]
    Indexes of the High Key Species and Low Key Species in the feed array.
  spec : tuple[float, float]
    Required molar flowrate of the High Key Species in the distilate and the Low Key Species in the bottoms in mol/s (moles per second).
  
  Returns:
  -----------
  distil : NDArray
    Molar flowrates of all species in the ditilate in mol/s (moles per second).
  bottoms : NDArray
    Molar flowrates of all species in the bottoms in mol/s (moles per second).
  '''
  F_i = np.atleast_1d(F_i).reshape((-1, 2))
  topsplit = spec[0] / F_i[keys[0]]
  botsplit = 1. - (spec[1]) / F_i[keys[1]]
  splitline = common.point_conn((MW[keys[1]], botsplit), (MW[keys[0]], topsplit))
  
  def splitest(MW: float):
    cutoff = np.max(np.c_[splitline.eval(MW)], 1, initial=0.)
    return np.min(np.c_[cutoff], 1, initial=1.)
  
  distil = F_i * splitest(MW)
  
  return distil, F_i - distil

# TODO make a function to calculate column pressure and bubble pressure of distilate based on cooling water temp and other stuff

def fenske_plates(a_lk_hk_DB: npt.NDArray, x_lk_DB: npt.NDArray, x_hk_DB: npt.NDArray) -> float:
  '''
  Calculates the minimum number of stages for a multi-component distillation tower using the Fenske equation. Deviation of the relative volatilities of the light key compound and heavy key compound across the column from the geometric mean must be less than 20%.
  
  Parameters:
  -----------
  a_lk_hk_DB : NDArray
    Relative volatility of the light key compound to the heavy key compound at the final distilate plate and final reboiler plate. a_lk_hk = K_lk / K_hk.
      Ex) np.array([a_lk_hk_D, a_lk_hk_B])
  x_lk_DB : NDArray
    Liquid mole fractions of the light key component in the distillate and bottom streams. 
      Ex) np.array([x_lk_D, x_lk_B])
  x_hk_DB : NDArray
    Liquid mole fractions of the heavy key component in the distillate and bottom streams. 
      Ex) np.array([x_hk_D, x_hk_B])

  Returns
  ----------
  N_min : float
    Minimum number of stages for a multi-component distillation tower.
  '''
  a_lk_hk_DB = np.atleast_1d(a_lk_hk_DB)
  x_lk_DB = np.atleast_1d(x_lk_DB); x_hk_DB = np.atleast_1d(x_hk_DB)
  alpha_m = np.sqrt(a_lk_hk_DB[0] * a_lk_hk_DB[1])
  if np.abs((a_lk_hk_DB[0] - a_lk_hk_DB[1]) / alpha_m) > 0.20:
    raise Exception('Fenske is not valid. Use Winn equation') 
  else:
    return np.log10((x_lk_DB[0] / x_lk_DB[1]) * (x_hk_DB[1] / x_hk_DB[0])) / np.log10(alpha_m)

def fenske_feed_split(F_i: npt.NDArray, a_i_hk: npt.NDArray, N_min: float, D_hk: float, B_hk: float) -> common.SolutionObj[npt.NDArray, npt.NDArray]:
  '''
  Calculates the molar flowrates of non-key components in the distillate and bottoms streams of a multi-component distillation using the Fenske equations. Deviation of the relative volatilities of the light key compound and heavy key compound across the column must be less than 20%.
  
  Parameters:
  -----------
  F_i : NDArray
    Molar flowrates of all non-key components in the feed stream.
  a_i_hk : NDArray
    Relative volatilities of all non-key components (relative to the heavy key).
  N_min : float
    Minimum number of stages for a multi-component distillation tower.
  D_hk : float
    Molar flowrate of heavy key component in distillate stream.
  B_hk : float
    Molar flowrate of heavy key component in bottom stream.
  Returns
  ----------
  D_i : NDArray
    Molar flowrates of all non-key components in the distillate stream.
  B_i : NDArray
    Molar flowrates of all non-key components in the bottoms stream.
  '''
  F_i = np.atleast_1d(F_i); a_i_hk = np.atleast_1d(a_i_hk)
  denom = (D_hk / B_hk) * a_i_hk**N_min
  B_i = F_i / (1. + denom)
  D_i = F_i * denom / (1. + denom)
  tops = D_i > B_i
  D_i[tops] = F_i[tops] - B_i[tops]
  B_i[~tops] = F_i[~tops] - D_i[~tops]
  return common.SolutionObj(D_i = D_i, B_i = B_i)

def winn_coeff_est(K_i: npt.NDArray, K_hk: npt.NDArray) -> tuple[npt.NDArray, npt.NDArray]:
  '''
  Estimates the zeta coefficient and iota power of binary equalibrium pairs for use in the Winn equation.
  
  Parameters:
  -----------
  K_i : NDArray
    Equilibrium constants of non-key components at two or more points in the distillation column. Shape must be N x M, M >= 2.
      ex) np.array([[K_1_F, K_1_D, K_1_B], [K_2_F, K_2_D, K_2_B], [K_3_F, K_3_D, K_3_B]])
  K_hk : NDArray
    Equilibrium constants of the heavy key component at two or more points in the distillation column. Length must be M >= 2.
      ex) np.array([K_hk_F, K_hk_D, K_hk_B])

  Returns
  ----------
  phi : npt.NDArray
    Exponent of the Winn K-transform function.
  logzeta : npt.NDArray
    Log10 of the coefficient of the Winn K-transform function.
  '''
  K_i = np.log10(np.atleast_2d(K_i).reshape(-1, 2))
  K_hk = np.log10(np.atleast_1d(K_hk))
  points = np.vstack((K_i.flatten("A"), np.repeat(np.c_[K_hk], len(K_i[:, 0]), axis=1).flatten("F"))).T.reshape(-1, len(K_hk), 2)
  # ^^^ acrane array wizardry
  lines = [common.point_conn(v[:-1, :], v[1:, :], avgmode=True) for v in points]
  phi = np.array([line.m for line in lines]).astype(float)
  logzeta = np.array([line.b for line in lines]).astype(float)
  return phi, logzeta

def winn_plates(K_lk: npt.NDArray, K_hk: npt.NDArray, x_lk_DB: npt.NDArray, x_hk_DB: npt.NDArray) -> float:
  '''
  Calculates the minimum number of stages for a multi-component distillation tower using the Winn equation, alongside a graphical transformation.
  
  Parameters:
  -----------
  K_lk : NDArray
    Equilibrium constants of the light key component at two or more points in the distillation column. Length must be M >= 2.
      ex) np.array([K_lk_F, K_lk_D, K_lk_B])
  K_hk : NDArray
    Equilibrium constants of the heavy key component at two or more points in the distillation column. Length must be M >= 2.
      ex) np.array([K_hk_F, K_hk_D, K_hk_B])
  x_lk : NDArray
    Liquid mole fractions of the light key component in the distillate and bottom streams. 
      Ex) np.array([x_lk_D, x_lk_B])
  x_hk : NDArray
    Liquid mole fractions of the heavy key component in the distillate and bottom streams. 
      Ex) np.array([x_hk_D, x_hk_B])

  Returns
  ----------
  N_min : float
    Minimum number of stages of a multi-component distillation tower
  '''
  K_lk = np.atleast_1d(K_lk); K_hk = np.atleast_1d(K_hk)
  x_lk_DB = np.atleast_1d(x_lk_DB); x_hk_DB = np.atleast_1d(x_hk_DB)
  phi, logzeta = winn_coeff_est(K_lk, K_hk)
  N_min = np.log10((x_lk_DB[0] / x_lk_DB[1]) * (x_hk_DB[1] / x_hk_DB[0]))**phi / logzeta 
  return N_min

def winn_feed_split(F_i: npt.NDArray, K_i: npt.NDArray, K_hk: npt.NDArray, N_min: float, D: float, B: float, D_hk: float, B_hk: float) -> common.SolutionObj[npt.NDArray, npt.NDArray]:
  '''
  Calculates the molar flowrates of non-key components in the distillate and bottoms streams of a multi-component distillation using the Winn equations. 
  
  Parameters:
  -----------
  F_i : NDArray
    Molar flowrates of all non-key components in the feed stream.
      Ex) np.array([F_1, F_2, F_3])
  K_i : NDArray
    Equilibrium constants of non-key components at two or more points in the distillation column. Shape must be N x M, M >= 2.
      Ex) np.array([[K_1_F, K_1_D, K_1_B], [K_2_F, K_2_D, K_2_B], [K_3_F, K_3_D, K_3_B]])
  K_hk : NDArray
    Equilibrium constants of the heavy key component at two or more points in the distillation column. Length must be M >= 2.
      Ex) np.array([K_hk_F, K_hk_D, K_hk_B])
  N_min : float
    Minimum number of stages for a multi-component distillation tower.
  D : float
    Molar flowrate of the distillate stream.
  B : float
    Molar flowrate of the bottoms stream.
  D_hk : float
    Molar flowrate of heavy key component in distillate stream.
  B_hk : float
    Molar flowrate of heavy key component in bottoms stream.
  Returns
  ----------
  D_i : NDArray
    Molar flowrates of all non-key components in the distillate stream.
  B_i : NDArray
    Molar flowrates of all non-key components in the bottoms stream.
  '''
  F_i = np.atleast_1d(F_i)
  K_i = np.atleast_2d(K_i).reshape(-1, 2); K_hk = np.atleast_1d(K_hk)
  phi, logzeta = winn_coeff_est(K_i, K_hk)
  denom = (10.**logzeta)**N_min / (B_hk / D_hk)**phi * (B / D)**(1. - phi)
  print(denom)
  B_i = F_i / (1. + denom)
  D_i = F_i / (1. + 1. / denom)
  tops = D_i > B_i
  D_i[tops] = F_i[tops] - B_i[tops]
  B_i[~tops] = F_i[~tops] - D_i[~tops]
  common.SolutionObj(D_i = D_i, B_i = B_i)

def underwood_type1(x_i_F: npt.NDArray, a_i_hk_F: npt.NDArray, x_lk_FD: npt.NDArray, x_hk_FD: npt.NDArray, a_lk_hk_F: float, F: float, F_liq: float, D: float) -> common.SolutionObj[npt.NDArray, npt.NDArray, float, bool]:
  '''
  Calculates the minimum reflux ratio and accompanying outflow streams of a Type I System (full component distribution) using the Underwood equations. Can detect if a distilation column fails to meet Type I requirements and is actually Type II.
  
  Parameters:
  -----------
  x_i_F : NDArray
    Liquid mole fractions of all non-key components in the feed stream.
  a_i_hk_F : NDArray
    Relative volatilities of all non-key components relative to the heavy key at the feed plate.
  x_lk_FD : NDArray
    Liquid mole fractions of the light key component in the feed and distillate streams. 
      Ex) np.array([x_lk_F, x_lk_D])
  x_hk_FD : NDArray
    Liquid mole fractions of the heavy key component in the feed and distillate streams. 
      Ex) np.array([x_hk_F, x_hk_D])
  a_lk_hk_F : float
    Relative volatility of the light key compound to the heavy key compound at the feed plate.
  F : float
    Molar flowrate of the feed stream.
  F_liq : float
    Molar flowrate of the liquid portion of feed stream.
  D : float
    Molar flowrate of the distilate stream.
  
  Returns
  ----------
  D_i_Rmin : NDArray
    Molar flowrate of all non-key components in the distilate stream at minimum reflux.
  B_i_Rmin : NDArray
    Molar flowrate of all non-key components in the bottoms stream at minimum reflux.
  R_min : float
    Minimum reflux ratio of the a distilation column as a Type I System.
  typeII : NDArray
    If a component failed to distribute, meaning the distilation column is Type II.
  '''
  x_i_F = np.atleast_1d(x_i_F)
  a_i_hk_F = np.atleast_1d(a_i_hk_F)
  x_lk_FD = np.atleast_1d(x_lk_FD); x_hk_FD = np.atleast_1d(x_hk_FD)
  heavy = D * x_lk_FD[1] / (F_liq * x_lk_FD[0]) - a_lk_hk_F * (D * x_hk_FD[1] / (F_liq * x_hk_FD[0]))
  L_inf = heavy * F_liq / (a_lk_hk_F - 1.)
  R_min = L_inf / D
  
  # distribution at R_min
  lkgalf = D * x_lk_FD[1] * (a_i_hk_F - 1.) / ((a_lk_hk_F - 1.) * F_liq * x_lk_FD[0])
  hkhlaf = (a_lk_hk_F - a_i_hk_F) * D * x_hk_FD[1] / ((a_lk_hk_F - 1.) * F_liq * x_hk_FD[0])
  D_i_Rmin = (lkgalf + hkhlaf) * F_liq * x_i_F # TODO check if this is actually what you are supposed to do here
  B_i_Rmin = F * x_i_F - D_i_Rmin 
  
  cond = (lkgalf + hkhlaf) * F_liq / F # TODO check if this is actually what you are supposed to do here
  typeII = np.any((cond < 0, cond > 1) , axis=1)
  return common.SolutionObj(D_i_Rmin = D_i_Rmin, B_i_Rmin = B_i_Rmin, R_min = R_min, typeII = typeII)

def underwood_type2(x_i_F: npt.NDArray, a_i_hk_F: npt.NDArray, typeII: npt.NDArray, psi: float):
  '''
  Calculates Type II.
  
  Parameters:
  -----------
  x_i_F : NDArray
    Liquid mole fractions of all components in the feed stream.
  a_i_hk_F : NDArray
    Relative volatilities of all components relative to the heavy key at the feed plate.
  typeII : NDArray
    If a component failed to distribute, meaning the distilation column is Type II.
  '''
  x_i_F = np.atleast_1d(x_i_F)
  a_i_hk_F = np.atleast_1d(a_i_hk_F)
  typeII = np.atleast_1d(typeII)
  tIa = a_i_hk_F[~typeII]
  thetaranges = np.linspace(tIa[:-1], tIa[1:], 10).flatten("F")
  thetasets = np.vstack(np.lib.stride_tricks.sliding_window_view(thetaranges, 2))
  
  def err(theta):
    return psi - np.sum(a_i_hk_F * x_i_F / (a_i_hk_F - theta), keepdims=True)
  
  theta, _, _ = common.err_reduc_iterative(err, thetasets)
  
  theta.sort(); theta = theta[theta > np.min(tIa)]; theta = theta[theta < np.max(tIa)]
  ltnind = (np.c_[theta] > tIa).sum(axis=1)
  split_ind = np.where(ltnind[:-1] != ltnind[1:])[0] + 1
  thetasgrouped = np.split(theta, split_ind) # theoretically will be len(tIa) - 1 groups of thetas that all converged to approx. the same number
  
  # no idea how to use theta to solve for component distilate flowrates when there can be arbitrarily many unknowns!!
  
  return

def gilliland(Nmin: float, Rmin: float, Rmin_mult: float = 1.3) -> float:
  '''
  Solves for the number of real trays required to operate a distillation column  
  
  Parameters
  ----------
  Nmin : float
    Minimum number of trays required to operate a column. Usually calculated from the Fenske equation 
  Rmin : float
    Minimum reflux ratio required to operate a column.
  Rmin_mult : float
    Multiplcation factor for which the actual reflux ratio is found. Default is taken to be 1.3
  
  Returns
  ----------
  N : float
    Actual number of trays required to operate the column
  '''
  R = Rmin_mult * Rmin
  X = (R - Rmin) / (R + 1)
  Y = 1 - np.exp((1 + 54.4 * X) / (11 + 117.2 * X) * ((X - 1) / np.sqrt(X)))
  if Rmin > 0.53 or Rmin < 0.53 or Nmin <3.4 or Nmin > 60.3:
    raise Exception('Gilliland correlation is not valid in this case!')
<<<<<<< HEAD
  return (Nmin + Y) / (1 - Y)

def type1_distro(D: float, L_F: float, LK: npt.ArrayLike, HK: npt.ArrayLike, i: npt.ArrayLike)->common.SolutionObj[npt.ArrayLike, npt.ArrayLike]:
  '''
  Solves for the mole fraction of non key components. All relative volitilities (α) are in relation to the high key

  Parameters
  ----------
  D : float
    Distillate flow rate
  L_F : float
    Molar liquid feed in moles/time (mol/h, mol/s, etc.) 
  LK : ArrayLike
    Low key component properties. must follow order [x_D_LK, x_F_LK, alpha_LK]
  HK : ArrayLike
    High key component properites must follow order [x_D_HK, x_F_HK]
  i : ArrayLike
    Non key component relative volatilities (α) []
  
  Returns
  ----------
  distro : ArrayLike
    Array of component distributions (D x_i_D) / (L_F, x_i_F)
  distro_truthmap : ArrayLike
    Truthmap of whether or not components distribute (To be used with underwood_type2)
  '''
  distro = ((i - 1) / (LK[2] -1)) * ((D * LK[0]) / (L_F * LK[1])) + ((LK[2] - i) / (LK[2] - 1)) * ((D * HK[0]) / (L_F * HK[1]))
  distro_truthmap = [True if i > 0 and i < 1 else False for i in distro]
  sol = common.SolutionObj(distro = distro, distro_truthmap = distro_truthmap)
  return sol
# TODO : Finish Underwood Type 2
def underwood_type2(alpha, x, distro_truthmap, psi):
  alpha = np.atleast_1d(alpha)
  distro_truthmap = np.atleast_1d(distro_truthmap)
  N_acceptable = sum(bool(i) for i in distro_truthmap)
  alpha_range = (np.min(alpha[distro_truthmap]), np.max(alpha[distro_truthmap]))
  def underwood_sum(theta):
    return np.sum(alpha * x / (alpha - theta)) - psi
  pass 
  
=======
  return (Nmin + Y) / (1 - Y)
>>>>>>> ca6caf29
<|MERGE_RESOLUTION|>--- conflicted
+++ resolved
@@ -984,47 +984,4 @@
   Y = 1 - np.exp((1 + 54.4 * X) / (11 + 117.2 * X) * ((X - 1) / np.sqrt(X)))
   if Rmin > 0.53 or Rmin < 0.53 or Nmin <3.4 or Nmin > 60.3:
     raise Exception('Gilliland correlation is not valid in this case!')
-<<<<<<< HEAD
-  return (Nmin + Y) / (1 - Y)
-
-def type1_distro(D: float, L_F: float, LK: npt.ArrayLike, HK: npt.ArrayLike, i: npt.ArrayLike)->common.SolutionObj[npt.ArrayLike, npt.ArrayLike]:
-  '''
-  Solves for the mole fraction of non key components. All relative volitilities (α) are in relation to the high key
-
-  Parameters
-  ----------
-  D : float
-    Distillate flow rate
-  L_F : float
-    Molar liquid feed in moles/time (mol/h, mol/s, etc.) 
-  LK : ArrayLike
-    Low key component properties. must follow order [x_D_LK, x_F_LK, alpha_LK]
-  HK : ArrayLike
-    High key component properites must follow order [x_D_HK, x_F_HK]
-  i : ArrayLike
-    Non key component relative volatilities (α) []
-  
-  Returns
-  ----------
-  distro : ArrayLike
-    Array of component distributions (D x_i_D) / (L_F, x_i_F)
-  distro_truthmap : ArrayLike
-    Truthmap of whether or not components distribute (To be used with underwood_type2)
-  '''
-  distro = ((i - 1) / (LK[2] -1)) * ((D * LK[0]) / (L_F * LK[1])) + ((LK[2] - i) / (LK[2] - 1)) * ((D * HK[0]) / (L_F * HK[1]))
-  distro_truthmap = [True if i > 0 and i < 1 else False for i in distro]
-  sol = common.SolutionObj(distro = distro, distro_truthmap = distro_truthmap)
-  return sol
-# TODO : Finish Underwood Type 2
-def underwood_type2(alpha, x, distro_truthmap, psi):
-  alpha = np.atleast_1d(alpha)
-  distro_truthmap = np.atleast_1d(distro_truthmap)
-  N_acceptable = sum(bool(i) for i in distro_truthmap)
-  alpha_range = (np.min(alpha[distro_truthmap]), np.max(alpha[distro_truthmap]))
-  def underwood_sum(theta):
-    return np.sum(alpha * x / (alpha - theta)) - psi
-  pass 
-  
-=======
-  return (Nmin + Y) / (1 - Y)
->>>>>>> ca6caf29
+  return (Nmin + Y) / (1 - Y)